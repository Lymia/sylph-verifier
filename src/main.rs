#![warn(unused_extern_crates)]
#![recursion_limit="128"]
<<<<<<< HEAD
#![feature(nll, box_patterns, never_type, integer_atomics, fnbox,
           const_fn, conservative_impl_trait)]
=======
#![feature(nll, never_type, integer_atomics, optin_builtin_traits, fnbox, const_fn,
           const_atomic_bool_new, const_atomic_usize_new, conservative_impl_trait,
           try_trait)]
>>>>>>> fdf4035c
#![deny(unused_must_use)]

// TODO: Clean up general program structure
// TODO: Clean up program thread usage
// TODO: Pass around IDs less to touch Serenity's cache less.
// TODO: Add statistics tracking to better understand current bot load.
// TODO: Add logging for verifications to a log channel.
// TODO: Rewrite to be async.

extern crate backtrace;
extern crate byteorder;
extern crate chrono;
extern crate constant_time_eq;
extern crate fs2;
extern crate hmac;
extern crate hyper;
extern crate linefeed;
extern crate num_cpus;
extern crate parking_lot;
extern crate percent_encoding;
extern crate r2d2;
extern crate rand;
extern crate regex;
extern crate reqwest;
extern crate rusqlite;
extern crate serde_json;
extern crate serenity;
extern crate sha2;
extern crate threadpool;
extern crate uuid;

#[allow(unused_extern_crates)] extern crate serde;

#[macro_use] extern crate enumset;
#[macro_use] extern crate failure;
#[macro_use] extern crate lazy_static;
#[macro_use] extern crate log;
#[macro_use] extern crate serde_derive;

#[macro_use] mod errors;

mod commands;
mod core;
mod database;
mod error_report;
mod logger;
mod roblox;
mod startup;
mod util;

fn main() {
    println!("Sylph-Verifier v{} by LymeeFairy", env!("CARGO_PKG_VERSION"));
    println!("Licenced under the Apache license, version 2.0");
    println!();

    println!("{}", std::mem::size_of::<errors::Error>());

    startup::start();
    std::process::exit(0); // Just in case.
}<|MERGE_RESOLUTION|>--- conflicted
+++ resolved
@@ -1,13 +1,7 @@
 #![warn(unused_extern_crates)]
 #![recursion_limit="128"]
-<<<<<<< HEAD
 #![feature(nll, box_patterns, never_type, integer_atomics, fnbox,
-           const_fn, conservative_impl_trait)]
-=======
-#![feature(nll, never_type, integer_atomics, optin_builtin_traits, fnbox, const_fn,
-           const_atomic_bool_new, const_atomic_usize_new, conservative_impl_trait,
-           try_trait)]
->>>>>>> fdf4035c
+           const_fn, conservative_impl_trait, try_trait)]
 #![deny(unused_must_use)]
 
 // TODO: Clean up general program structure
